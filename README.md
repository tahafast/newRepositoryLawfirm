--- conflicted
+++ resolved
@@ -1,4 +1,3 @@
-<<<<<<< HEAD
 # Enhanced Law Firm Chatbot
 
 An advanced RAG (Retrieval-Augmented Generation) system designed specifically for legal document analysis and querying. This chatbot provides intelligent legal analysis with document upload capabilities and smart query processing.
@@ -45,16 +44,6 @@
 # On macOS/Linux:
 source robi/bin/activate
 ```
-=======
-# Create a virtual environment
-python -m venv myenv
-
-# Activate the virtual environment
-# On macOS/Linux
-source myenv/bin/activate
-# On Windows
-.\myenv\Scripts\activate
->>>>>>> d77df395
 
 ### 3. Install Dependencies
 ```bash
@@ -112,7 +101,6 @@
      -F "file=@your-legal-document.pdf"
 ```
 
-<<<<<<< HEAD
 ### Query the Document
 ```bash
 curl -X POST "http://127.0.0.1:8000/api/v1/query" \
@@ -216,24 +204,4 @@
 
 **Status**: ✅ Active and Running
 **Last Updated**: $(Get-Date -Format "yyyy-MM-dd")
-**Server**: http://127.0.0.1:8000
-=======
-Law Firm Chatbot/
-├── app/
-│   ├── common/
-│   │   └── response/
-│   ├── modules/
-│   │   ├── brand_culture_strategy/
-│   │   │   └── api/
-│   │   └── router.py
-│   └── services/
-│       └── apollo/
-├── core/
-│   └── conf.py
-│   └── logging_conf.py
-├── database/
-│   └── mongodb.py
-├── main.py
-├── requirements.txt
-└── README.md
->>>>>>> d77df395
+**Server**: http://127.0.0.1:8000